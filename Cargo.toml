[package]
name = "container-retention-policy"
version = "3.0.0"
edition = "2021"
license = "MIT"

[package.metadata]
description = "This crate uses Unicode data provided by the Unicode Consortium under the Unicode 3.0 License."

[dependencies]
clap = { version = "4.5.4", features = ["derive", "env"]}
chrono = { version="0.4.37" , features=["serde", "clock"], default-features = false}
color-eyre = { version = "0.6.3", default-features = false }
humantime = "2.1.0"
indicatif = { version = "0.18.0", default-features = false }
regex = { version = "1.10.4", default-features = false }
reqwest = {version = "0.12.2", features = ["json", "rustls-tls"], default-features = false }
secrecy = { version = "0.10.3" }
serde = { version = "1.0.197", features = ["derive"], default-features = false }
serde_json = { version = "1.0.115", default-features = false }
<<<<<<< HEAD
tokio = { version = "1.42.1", features = ["rt-multi-thread", "macros"], default-features = false }
tower = { version = "0.4.13", default-features = false, features = ["limit"] }
tracing = { version = "0.1.40", default-features = false }
tracing-subscriber = { version = "0.3.20", features = ["env-filter"], default-features = false }
tracing-indicatif = "0.3.6"
=======
tokio = { version = "1.47.1", features = ["rt-multi-thread", "macros"], default-features = false }
tower = { version = "0.5.2", default-features = false, features = ["limit", "util"] }
tracing = { version = "0.1.40", default-features = false }
tracing-subscriber = { version = "0.3.18", features = ["env-filter"], default-features = false }
tracing-indicatif = "0.3.13"
>>>>>>> 56d61431
url = { version = "2.5.0" , default-features = false}
urlencoding = { version="2.1.3" }
wildmatch = { version = "2.3.3" }
base64 = "0.22.1"

[dev-dependencies]
assert_cmd = "2.0.14"
tracing-test = "0.2.4"

[profile.release]
# https://github.com/johnthagen/min-sized-rust
# Optimize release profile for size, as the runtime of the action
# is bottlenecked by GitHub's API response times, not the speed of our code.
lto = true
strip = true
opt-level = "z"
codegen-units = 1<|MERGE_RESOLUTION|>--- conflicted
+++ resolved
@@ -18,19 +18,11 @@
 secrecy = { version = "0.10.3" }
 serde = { version = "1.0.197", features = ["derive"], default-features = false }
 serde_json = { version = "1.0.115", default-features = false }
-<<<<<<< HEAD
-tokio = { version = "1.42.1", features = ["rt-multi-thread", "macros"], default-features = false }
-tower = { version = "0.4.13", default-features = false, features = ["limit"] }
-tracing = { version = "0.1.40", default-features = false }
-tracing-subscriber = { version = "0.3.20", features = ["env-filter"], default-features = false }
-tracing-indicatif = "0.3.6"
-=======
 tokio = { version = "1.47.1", features = ["rt-multi-thread", "macros"], default-features = false }
 tower = { version = "0.5.2", default-features = false, features = ["limit", "util"] }
 tracing = { version = "0.1.40", default-features = false }
 tracing-subscriber = { version = "0.3.18", features = ["env-filter"], default-features = false }
 tracing-indicatif = "0.3.13"
->>>>>>> 56d61431
 url = { version = "2.5.0" , default-features = false}
 urlencoding = { version="2.1.3" }
 wildmatch = { version = "2.3.3" }
